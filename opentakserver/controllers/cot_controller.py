import base64
import json
import os
import re
import time
import traceback

import random
import bleach
import sqlalchemy.exc
from cryptography.hazmat.backends import default_backend
from cryptography.hazmat.primitives.ciphers import Cipher, algorithms, modes
from sqlalchemy import exc, insert, update
from bs4 import BeautifulSoup
from meshtastic import mqtt_pb2, mesh_pb2, portnums_pb2, BROADCAST_NUM
import unishox2

from opentakserver.proto import atak_pb2
from opentakserver.controllers.rabbitmq_client import RabbitMQClient
from opentakserver.extensions import socketio
from opentakserver.functions import datetime_from_iso8601_string
from opentakserver.models.Chatrooms import Chatroom
from opentakserver.models.Alert import Alert
from opentakserver.models.CasEvac import CasEvac
from opentakserver.models.ChatroomsUids import ChatroomsUids
from opentakserver.models.CoT import CoT
from opentakserver.models.EUD import EUD
from opentakserver.models.GeoChat import GeoChat
from opentakserver.models.Icon import Icon
from opentakserver.models.RBLine import RBLine
from opentakserver.models.Team import Team
from opentakserver.models.VideoStream import VideoStream
from opentakserver.models.ZMIST import ZMIST
from opentakserver.models.Point import Point
from opentakserver.models.Marker import Marker


class CoTController(RabbitMQClient):

    def on_channel_open(self, channel):
        self.rabbit_channel = channel
        self.rabbit_channel.queue_declare(queue='cot_controller')
        self.rabbit_channel.exchange_declare(exchange='cot_controller', exchange_type='fanout')
        self.rabbit_channel.queue_bind(exchange='cot_controller', queue='cot_controller')
        self.rabbit_channel.basic_consume(queue='cot_controller', on_message_callback=self.on_message, auto_ack=True)
        self.rabbit_channel.add_on_close_callback(self.on_close)

    def parse_device_info(self, uid, soup, event):
        link = event.find('link')
        fileshare = event.find('fileshare')

        # Don't parse server generated messages
        with self.context:
            if uid == self.context.app.config.get("OTS_NODE_ID"):
                return

        callsign = None
        phone_number = None
        takv = event.find('takv')

        if uid not in self.online_euds and not uid.endswith('ping') and takv:
            self.logger.info("{} came online".format(uid))
            device = takv.attrs['device']
            operating_system = takv.attrs['os']
            platform = takv.attrs['platform']
            version = takv.attrs['version']

            contact = event.find('contact')
            if contact:
                if 'callsign' in contact.attrs:
                    callsign = contact.attrs['callsign']

                    if uid not in self.online_euds:
                        self.online_euds[uid] = {'cot': str(soup), 'callsign': callsign, 'last_meshtastic_publish': 0}

                    if callsign not in self.online_callsigns:
                        self.online_callsigns[callsign] = {'uid': uid, 'cot': soup, 'last_meshtastic_publish': 0}

                    # Declare a RabbitMQ Queue for this uid and join the 'dms' and 'cot' exchanges
                    if self.rabbit_channel and self.rabbit_channel.is_open and platform != "OpenTAK ICU" and platform != "Meshtastic":
                        self.rabbit_channel.queue_bind(exchange='dms', queue=uid, routing_key=uid)
                        self.rabbit_channel.queue_bind(exchange='chatrooms', queue=uid,
                                                       routing_key='All Chat Rooms')

                        for eud in self.online_euds:
                            self.rabbit_channel.basic_publish(exchange='dms',
                                                              routing_key=uid,
                                                              body=json.dumps(
                                                                  {'cot': str(self.online_euds[eud]['cot']),
                                                                   'uid': None}))

                if 'phone' in contact.attrs:
                    phone_number = contact.attrs['phone']

<<<<<<< HEAD
            with self.context:
                group = event.find('__group')
                team = Team()
=======
        if uid not in self.online_euds and not uid.endswith('ping'):
            takv = event.find('takv')
            if takv:
                device = takv.attrs['device'] if 'device' in takv.attrs else ""
                os = takv.attrs['os'] if 'os' in takv.attrs else ""
                platform = takv.attrs['platform'] if 'platform' in takv.attrs else ""
                version = takv.attrs['version'] if 'version' in takv.attrs else ""
>>>>>>> baff7317

                if group:
                    # Declare an exchange for each group and bind the callsign's queue
                    if self.rabbit_channel.is_open and group.attrs['name'] not in self.exchanges and platform != "Meshtastic":
                        self.logger.debug("Declaring exchange {}".format(group.attrs['name']))
                        self.rabbit_channel.exchange_declare(exchange=group.attrs['name'])
                        self.rabbit_channel.queue_bind(queue=uid, exchange='chatrooms',
                                                       routing_key=group.attrs['name'])
                        self.exchanges.append(group.attrs['name'])

                    team.name = bleach.clean(group.attrs['name'])

                    try:
                        chatroom = self.db.session.execute(self.db.session.query(Chatroom)
                                                           .filter(Chatroom.name == team.name)).first()[0]
                        team.chatroom_id = chatroom.id
                    except TypeError:
                        chatroom = None

                    try:
                        self.db.session.add(team)
                        self.db.session.commit()
                    except sqlalchemy.exc.IntegrityError:
                        self.db.session.rollback()
                        team = self.db.session.execute(self.db.session.query(Team)
                                                       .filter(Team.name == group.attrs['name'])).first()[0]
                        if not team.chatroom_id and chatroom:
                            team.chatroom_id = chatroom.id
                            self.db.session.execute(update(Team).filter(Team.name).values(chatroom_id=chatroom.id))

                try:
                    eud = self.db.session.execute(self.db.session.query(EUD).filter_by(uid=uid)).first()[0]
                except:
                    eud = EUD()

                eud.uid = uid
                if callsign:
                    eud.callsign = callsign
                if device:
                    eud.device = device

                eud.os = operating_system
                eud.platform = platform
                eud.version = version
                eud.phone_number = phone_number
                eud.last_event_time = datetime_from_iso8601_string(event.attrs['start'])
                eud.last_status = 'Connected'

                # Set a Meshtastic ID for TAK EUDs to be identified by in the Meshtastic network
                if not eud.meshtastic_id and eud.platform != "Meshtastic":
                    meshtastic_id = '{:x}'.format(int.from_bytes(os.urandom(4), 'big'))
                    while len(meshtastic_id) < 8:
                        meshtastic_id = "0" + meshtastic_id
                    eud.meshtastic_id = int(meshtastic_id, 16)
                elif not eud.meshtastic_id and eud.platform == "Meshtastic":
                    try:
                        eud.meshtastic_id = int(takv.attrs['meshtastic_id'], 16)
                    except:
                        meshtastic_id = '{:x}'.format(int.from_bytes(os.urandom(4), 'big'))
                        while len(meshtastic_id) < 8:
                            meshtastic_id = "0" + meshtastic_id
                        eud.meshtastic_id = int(meshtastic_id, 16)

                # Get the Meshtastic device's mac address or generate a random one for TAK EUDs
                if 'macaddr' in takv.attrs:
                    eud.meshtastic_macaddr = takv.attrs['macaddr']
                else:
                    eud.meshtastic_macaddr = base64.b64encode(os.urandom(6)).decode('ascii')

                if group:
                    eud.team_id = team.id
                    eud.team_role = bleach.clean(group.attrs['role'])

                self.db.session.add(eud)
                self.db.session.commit()

                if self.context.app.config.get("OTS_ENABLE_MESHTASTIC") and eud.platform != "Meshtastic":
                    user_info = mesh_pb2.User()
                    setattr(user_info, "id", "!{:x}".format(eud.meshtastic_id))
                    user_info.long_name = eud.callsign
                    # Use the last 4 characters of the UID as the short name
                    user_info.short_name = eud.uid[-4:]
                    user_info.hw_model = mesh_pb2.HardwareModel.PRIVATE_HW

                    node_info = mesh_pb2.NodeInfo()
                    node_info.user.CopyFrom(user_info)

                    encoded_message = mesh_pb2.Data()
                    encoded_message.portnum = portnums_pb2.NODEINFO_APP
                    user_info_bytes = user_info.SerializeToString()
                    encoded_message.payload = user_info_bytes

                    self.publish_to_meshtastic(eud, self.get_protobuf(encoded_message, from_id=eud.meshtastic_id).SerializeToString())

                socketio.emit('eud', eud.to_json(), namespace='/socket.io')

        # Update the CoT stored in memory which contains the new stale time
        elif takv:
            self.online_euds[uid]['cot'] = str(soup)

    def insert_cot(self, soup, event, uid):
        try:
            sender_callsign = self.online_euds[uid]['callsign']
        except:
            sender_callsign = 'server'

        start = datetime_from_iso8601_string(event.attrs['start'])
        stale = datetime_from_iso8601_string(event.attrs['stale'])
        timestamp = datetime_from_iso8601_string(event.attrs['time'])

        with self.context:
            res = self.db.session.execute(insert(CoT).values(
                how=event.attrs['how'], type=event.attrs['type'], sender_callsign=sender_callsign,
                sender_uid=uid, timestamp=timestamp, xml=str(soup), start=start, stale=stale
            ))

            self.db.session.commit()
            return res.inserted_primary_key[0]

    def parse_point(self, event, uid, cot_id):
        # hae = Height above the WGS ellipsoid in meters
        # ce = Circular 1-sigma or a circular area about the location in meters
        # le = Linear 1-sigma error or an altitude range about the location in meters
        point = event.find('point')
        if point and not point.attrs['lat'].startswith('999'):
            p = Point()
            p.uid = event.attrs['uid']
            p.device_uid = uid
            p.ce = point.attrs['ce']
            p.hae = point.attrs['hae']
            p.le = point.attrs['le']
            p.latitude = float(point.attrs['lat'])
            p.longitude = float(point.attrs['lon'])
            p.timestamp = datetime_from_iso8601_string(event.attrs['time'])
            p.cot_id = cot_id

            # We only really care about the rest of the data if there's a valid lat/lon
            if p.latitude == 0 and p.longitude == 0:
                return None

            track = event.find('track')
            if track:
                if 'course' in track.attrs and track.attrs['course'] != "9999999.0":
                    p.course = track.attrs['course']
                else:
                    p.course = 0

                if 'speed' in track.attrs and track.attrs['speed'] != "9999999.0":
                    p.speed = track.attrs['speed']
                else:
                    p.speed = 0

            # For TAK ICU and OpenTAK ICU CoT's with bearing from the compass
            sensor = event.find('sensor')
            if sensor:
                if 'azimuth' in sensor.attrs:
                    p.azimuth = sensor.attrs['azimuth']
                # Camera's field of view
                if 'fov' in sensor.attrs:
                    p.fov = sensor.attrs['fov']

            precision_location = event.find('precisionlocation')
            if precision_location and 'geolocationsrc' in precision_location.attrs:
                p.location_source = precision_location.attrs['geolocationsrc']
            elif precision_location and 'altsrc' in precision_location.attrs:
                p.location_source = precision_location.attrs['altsrc']
            elif event.attrs['how'] == 'm-g':
                p.location_source = 'GPS'

            status = event.find('status')
            if status:
                if 'battery' in status.attrs:
                    p.battery = status.attrs['battery']

            with self.context:
                res = self.db.session.execute(insert(Point).values(
                    uid=p.uid, device_uid=p.device_uid, ce=p.ce, hae=p.hae, le=p.le, latitude=p.latitude,
                    longitude=p.longitude, timestamp=p.timestamp, cot_id=cot_id, location_source=p.location_source,
                    course=p.course, speed=p.speed, battery=p.battery, fov=p.fov, azimuth=p.azimuth)
                )

                self.db.session.commit()
                # Get the point from the DB with its related CoT
                p = self.db.session.execute(
                    self.db.session.query(Point).filter(Point.id == res.inserted_primary_key[0])).first()[0]

                # This CoT is a position update for an EUD. Send it to socketio clients so it can be seen on the UI map
                # OpenTAK ICU position updates don't include the <takv> tag, but we still want to send the updated position
                # to the UI's map
                if event.find('takv') or event.find("__video"):
                    socketio.emit('point', p.to_json(), namespace='/socket.io')

                now = time.time()
                can_transmit = (now - self.online_euds[uid]['last_meshtastic_publish'] >= self.context.app.config.get("OTS_MESHTASTIC_PUBLISH_INTERVAL"))

                if self.context.app.config.get("OTS_ENABLE_MESHTASTIC") and can_transmit:
                    try:
                        self.online_euds[uid]['last_meshtastic_publish'] = now
                        eud = self.db.session.execute(self.db.session.query(EUD).filter_by(uid=uid)).first()[0]

                        if eud.platform != "Meshtastic":
                            mesh_user = mesh_pb2.User()
                            setattr(mesh_user, "id", eud.uid)
                            mesh_user.hw_model = mesh_pb2.HardwareModel.PRIVATE_HW
                            mesh_user.short_name = p.device_uid[-4:]

                            contact = event.find('contact')
                            if contact:
                                mesh_user.long_name = contact.attrs['callsign']

                            position = mesh_pb2.Position()
                            position.latitude_i = int(p.latitude / .0000001)
                            position.longitude_i = int(p.longitude / .0000001)
                            position.altitude = int(p.hae)
                            position.time = int(time.mktime(p.timestamp.timetuple()))
                            position.ground_track = int(p.course) if p.course else 0
                            position.ground_speed = int(p.speed) if p.speed else 0
                            position.seq_number = 1
                            position.precision_bits = 32

                            node_info = mesh_pb2.NodeInfo()
                            node_info.user.CopyFrom(mesh_user)
                            node_info.position.CopyFrom(position)

                            encoded_message = mesh_pb2.Data()
                            encoded_message.portnum = portnums_pb2.POSITION_APP
                            encoded_message.payload = position.SerializeToString()

                            self.publish_to_meshtastic(eud, self.get_protobuf(encoded_message, uid=p.device_uid).SerializeToString())

                            tak_packet = atak_pb2.TAKPacket()
                            tak_packet.is_compressed = True
                            tak_packet.contact.device_callsign, size = unishox2.compress(eud.uid)
                            tak_packet.contact.callsign, size = unishox2.compress(eud.callsign)
                            tak_packet.group.team = eud.team.name.replace(" ", "_")
                            tak_packet.group.role = eud.team_role.replace(" ", "")
                            tak_packet.status.battery = int(p.battery) if p.battery else 0
                            tak_packet.pli.latitude_i = int(p.latitude / .0000001)
                            tak_packet.pli.longitude_i = int(p.longitude / .0000001)
                            tak_packet.pli.altitude = int(p.hae) if p.hae else 0
                            tak_packet.pli.speed = int(p.speed) if p.speed else 0
                            tak_packet.pli.course = int(p.course) if p.course else 0

                            encoded_message = mesh_pb2.Data()
                            encoded_message.portnum = portnums_pb2.ATAK_PLUGIN
                            encoded_message.payload = tak_packet.SerializeToString()

                            self.publish_to_meshtastic(eud, self.get_protobuf(encoded_message, uid=eud.uid).SerializeToString())
                    except:
                        self.logger.error(traceback.format_exc())

                return res.inserted_primary_key[0]

    def get_protobuf(self, payload, uid=None, from_id=None, to_id=4294967295, channel_id="LongFast"):
        if uid and not from_id:
            try:
                eud = self.db.session.execute(self.db.session.query(EUD).filter_by(uid=uid)).first()[0]
                from_id = eud.meshtastic_id
            except:
                self.logger.error(traceback.format_exc())
                self.logger.error("Failed to find EUD {}, using random Meshtastic ID".format(uid))
                from_id = random.getrandbits(32)

        message_id = random.getrandbits(32)
        mesh_packet = mesh_pb2.MeshPacket()
        mesh_packet.id = message_id

        try:
            setattr(mesh_packet, "from", int(from_id, 16))
        except BaseException as e:
            setattr(mesh_packet, "from", from_id)
        mesh_packet.to = to_id
        mesh_packet.want_ack = False
        mesh_packet.hop_limit = 3
        mesh_packet.decoded.CopyFrom(payload)

        service_envelope = mqtt_pb2.ServiceEnvelope()
        service_envelope.packet.CopyFrom(mesh_packet)
        service_envelope.channel_id = channel_id
        service_envelope.gateway_id = "OpenTAKServer"

        return service_envelope

    def parse_geochat(self, event, cot_id, point_pk):
        chat = event.find('__chat')
        if chat:
            chat_group = event.find('chatgrp')
            remarks = event.find('remarks')

            chatroom = Chatroom()

            chatroom.name = chat.attrs['chatroom']
            chatroom.id = chat.attrs['id']
            chatroom.parent = chat.attrs['parent'] if 'parent' in chat.attrs else None

            with self.context:
                try:
                    self.db.session.add(chatroom)
                    self.db.session.commit()
                except exc.IntegrityError:
                    self.db.session.rollback()

            geochat = GeoChat()

            geochat.uid = event.attrs['uid']
            geochat.chatroom_id = chat.attrs['id']
            geochat.sender_uid = chat_group.attrs['uid0']
            geochat.remarks = remarks.text
            geochat.timestamp = datetime_from_iso8601_string(remarks.attrs['time'])
            geochat.point_id = point_pk
            geochat.cot_id = cot_id

            if self.context.app.config.get("OTS_ENABLE_MESHTASTIC"):
                try:
                    with self.context:
                        eud = self.db.session.execute(self.db.session.query(EUD).filter_by(uid=geochat.sender_uid)).first()[0]

                        tak_packet = atak_pb2.TAKPacket()
                        tak_packet.contact.device_callsign, size = unishox2.compress(geochat.sender_uid)
                        tak_packet.contact.callsign, size = unishox2.compress(self.online_euds[geochat.sender_uid]['callsign'])
                        tak_packet.chat.message, size = unishox2.compress(remarks.text)
                        tak_packet.group.team = eud.team.name.replace(" ", "_")
                        tak_packet.group.role = eud.team_role.replace(" ", "")
                        tak_packet.is_compressed = True

                        send_meshtastic_text = False
                        if chat.attrs['chatroom'] in self.online_callsigns:
                            # This is a DM
                            to = self.online_callsigns[chat.attrs['chatroom']]['uid']
                            try:
                                # DM to a Meshtastic device
                                to_id = int(to, 16)
                                send_meshtastic_text = True
                            except:
                                # DM to an EUD running the Meshtastic ATAK Plugin
                                to_id = to

                            tak_packet.chat.to, size = unishox2.compress(to)
                        else:
                            # This goes to a chat room
                            to = chat.attrs['chatroom']
                            to_id = BROADCAST_NUM
                            tak_packet.chat.to, size = unishox2.compress(to)
                            send_meshtastic_text = True

                        # Publish once for EUDs using the Meshtastic ATAK Plugin
                        encoded_message = mesh_pb2.Data()
                        encoded_message.portnum = portnums_pb2.ATAK_PLUGIN
                        encoded_message.payload = tak_packet.SerializeToString()
                        self.logger.debug(tak_packet)

                        self.publish_to_meshtastic(self.get_protobuf(encoded_message, from_id=eud.meshtastic_id).SerializeToString())

                        if send_meshtastic_text:
                            self.logger.debug("Publishing text to Meshtastic devices")
                            # Publish again for Meshtastic devices without the ATAK Plugin
                            encoded_message = mesh_pb2.Data()
                            encoded_message.portnum = portnums_pb2.TEXT_MESSAGE_APP
                            encoded_message.payload = remarks.text.encode("utf-8")
                            self.publish_to_meshtastic(self.get_protobuf(encoded_message, to_id=to_id, from_id=eud.meshtastic_id).SerializeToString())

                except BaseException as e:
                    self.logger.error("Failed to publish MQTT message: {}".format(e))
                    self.logger.error(traceback.format_exc())

            with self.context:
                try:

                    self.db.session.add(geochat)
                    self.db.session.commit()
                except exc.IntegrityError:
                    # TODO: Check if remarks can be edited and if so do an update here
                    self.db.session.rollback()

            for attr in chat_group.attrs:
                if attr.startswith("uid") and attr != 'uid':

                    if chat.attrs['groupOwner'].lower() == 'true' and attr == 'uid0':
                        with self.context:
                            self.db.session.execute(update(Chatroom).where(Chatroom.id == chat.attrs['id'])
                                                    .values(group_owner=chat_group.attrs[attr]))
                            self.db.session.commit()

                    chatroom_uid = ChatroomsUids()
                    chatroom_uid.chatroom_id = chat.attrs['id']
                    chatroom_uid.uid = chat_group.attrs[attr]

                    with self.context:
                        try:
                            self.db.session.add(chatroom_uid)
                            self.db.session.commit()
                            self.logger.debug(
                                "add {} to chatroom {}".format(chatroom_uid.uid, chatroom_uid.chatroom_id))
                        except exc.IntegrityError:
                            self.db.session.rollback()

    def parse_video(self, event, cot_pk):
        video = event.find("__video")
        if video:
            self.logger.debug("Got video stream")
            connection_entry = video.find('ConnectionEntry')
            if not connection_entry:
                return

            path = connection_entry.attrs['path']
            if path.startswith("/"):
                path = path[1:]

            v = VideoStream()
            v.network_timeout = connection_entry.attrs['networkTimeout']
            v.uid = connection_entry.attrs['uid']
            v.path = path
            v.protocol = connection_entry.attrs['protocol']
            v.buffer_time = connection_entry.attrs['bufferTime']
            v.port = connection_entry.attrs['port']
            v.rover_port = connection_entry.attrs['roverPort']
            v.rtsp_reliable = connection_entry.attrs['rtspReliable']
            v.ignore_embedded_klv = (connection_entry.attrs['ignoreEmbeddedKLV'].lower() == 'true')
            v.alias = connection_entry.attrs['alias']
            v.cot_id = cot_pk
            v.generate_xml(connection_entry.attrs['address'])

            with self.context:
                try:
                    self.db.session.add(v)
                    self.db.session.commit()
                    self.logger.debug("Added video")
                except exc.IntegrityError as e:
                    self.db.session.rollback()
                    self.db.session.execute(update(VideoStream).where(VideoStream.uid == connection_entry.attrs['uid'])
                                            .values(network_timeout=connection_entry.attrs['networkTimeout'],
                                                    protocol=connection_entry.attrs['protocol'],
                                                    buffer_time=connection_entry.attrs['bufferTime'],
                                                    address=connection_entry.attrs['address'],
                                                    port=connection_entry.attrs['port'],
                                                    rover_port=connection_entry.attrs['roverPort'],
                                                    rtsp_reliable=connection_entry.attrs['rtspReliable'],
                                                    ignore_embedded_klv=(connection_entry.attrs[
                                                                             'ignoreEmbeddedKLV'].lower() == 'true'),
                                                    alias=connection_entry.attrs['alias'],
                                                    xml=v.xml))

                    self.db.session.commit()

    def parse_alert(self, event, uid, point_pk, cot_pk):
        emergency = event.find('emergency')
        if emergency:
            if 'type' in emergency.attrs:
                emergency_type = emergency.attrs['type']
                alert = Alert()
                alert.sender_uid = uid
                alert.uid = event.attrs['uid']
                alert.start_time = datetime_from_iso8601_string(event.attrs['start'])
                alert.point_id = point_pk
                alert.alert_type = emergency_type
                alert.cot_id = cot_pk

                with self.context:
                    self.db.session.add(alert)
                    self.db.session.commit()
                    socketio.emit('alert', alert.to_json(), namespace='/socket.io')
            elif 'cancel' in emergency.attrs:
                with self.context:
                    try:
                        alert = self.db.session.execute(
                            Alert.query.filter(Alert.cancel_time == None, Alert.sender_uid == uid).order_by(
                                Alert.start_time.desc())).first()[0]
                        alert.cancel_time = datetime_from_iso8601_string(event.attrs['start'])
                        self.db.session.commit()
                        socketio.emit('alert', alert.to_json(), namespace='/socket.io')
                    except BaseException as e:
                        self.logger.error("Failed to set alert cancel time: {}".format(e))

    def parse_casevac(self, event, uid, point_pk, cot_pk):
        medevac = event.find('_medevac_')
        if medevac:
            zmist = medevac.find('zMist')
            with self.context:
                for a in medevac.attrs:
                    if medevac.attrs[a].lower() == 'true':
                        medevac.attrs[a] = True
                    elif medevac.attrs[a].lower() == 'false':
                        medevac.attrs[a] = False

                try:
                    res = self.db.session.execute(
                        insert(CasEvac).values(timestamp=datetime_from_iso8601_string(event.attrs['start']),
                                               sender_uid=uid, uid=event.attrs['uid'],
                                               point_id=point_pk, cot_id=cot_pk,
                                               **medevac.attrs))
                    casevac_pk = res.inserted_primary_key[0]

                    if zmist:
                        self.db.session.execute(insert(ZMIST).values(casevac_uid=event.attrs['uid'], **zmist.attrs))
                except exc.IntegrityError as e:
                    self.db.session.rollback()
                    self.db.session.execute(update(CasEvac).where(CasEvac.uid == event.attrs['uid'])
                                            .values(**medevac.attrs))

                    if zmist:
                        self.db.session.execute(
                            update(ZMIST).where(CasEvac.uid == event.attrs['uid']).values(**zmist.attrs))
                self.db.session.commit()

    def parse_marker(self, event, uid, point_pk, cot_pk):
        if ((re.match("^a-[f|h|u|p|a|n|s|j|k]-[Z|P|A|G|S|U|F]", event.attrs['type']) or
             # Spot map
             re.match("^b-m-p", event.attrs['type'])) and
                # Don't worry about EUD location updates
                not event.find('takv') and
                # Ignore video streams from sources like OpenTAK ICU
                event.attrs['type'] != 'b-m-p-s-p-loc'):

            try:
                marker = Marker()
                marker.uid = event.attrs['uid']
                marker.affiliation = self.get_affiliation(event.attrs['type'])
                marker.battle_dimension = self.get_battle_dimension(event.attrs['type'])

                marker.mil_std_2525c = "s"
                cot_type_list = event.attrs['type'].split("-")
                cot_type_list.pop(0)  # this should always be letter a
                affiliation = cot_type_list.pop(0)
                battle_dimension = cot_type_list.pop(0)
                marker.mil_std_2525c += affiliation
                marker.mil_std_2525c += battle_dimension
                marker.mil_std_2525c += "-"

                for letter in cot_type_list:
                    if letter.isupper():
                        marker.mil_std_2525c += letter.lower()

                while len(marker.mil_std_2525c) < 10:
                    marker.mil_std_2525c += "-"

                detail = event.find('detail')
                icon = None

                if detail:
                    for tag in detail:
                        if 'readiness' in tag.attrs:
                            marker.readiness = tag.attrs['readiness'] == "true"
                        if 'argb' in tag.attrs:
                            marker.argb = tag.attrs['argb']
                            marker.color_hex = marker.color_to_hex()
                        if 'callsign' in tag.attrs:
                            marker.callsign = tag.attrs['callsign']
                        if 'iconsetpath' in tag.attrs:
                            marker.iconset_path = tag.attrs['iconsetpath']
                            if marker.iconset_path.lower().endswith('.png'):
                                with self.context:
                                    filename = marker.iconset_path.split("/")[-1]

                                    try:
                                        icon = self.db.session.execute(self.db.session.query(Icon)
                                                                       .filter(Icon.filename == filename)).first()[0]
                                        marker.icon_id = icon.id
                                    except:
                                        icon = self.db.session.execute(self.db.session.query(Icon)
                                        .filter(
                                            Icon.filename == 'marker-icon.png')).first()[0]
                                        marker.icon_id = icon.id
                            elif not marker.mil_std_2525c:
                                with self.context:
                                    icon = self.db.session.execute(self.db.session.query(Icon)
                                                                   .filter(Icon.filename == 'marker-icon.png')).first()[
                                        0]
                                    marker.icon_id = icon.id

                        if 'altsrc' in tag.attrs:
                            marker.location_source = tag.attrs['altsrc']

                link = event.find('link')
                if link:
                    marker.parent_callsign = link.attrs['parent_callsign'] if 'parent_callsign' in link.attrs else None
                    marker.production_time = link.attrs['production_time'] if 'production_time' in link.attrs else None
                    marker.relation = link.attrs['relation'] if 'relation' in link.attrs else None
                    marker.relation_type = link.attrs['relation_type'] if 'relation_type' in link.attrs else None
                    marker.parent_uid = link.attrs['uid'] if 'uid' in link.attrs else None

                marker.point_id = point_pk
                marker.cot_id = cot_pk

                with self.context:
                    try:
                        self.db.session.add(marker)
                        self.db.session.commit()
                        self.logger.debug('added marker')
                    except exc.IntegrityError:
                        self.db.session.rollback()
                        self.db.session.execute(
                            update(Marker).where(Marker.uid == marker.uid).values(point_id=marker.point_id,
                                                                                  icon_id=marker.icon_id,
                                                                                  **marker.serialize()))
                        self.db.session.commit()
                        self.logger.debug('updated marker')
                        marker = self.db.session.execute(self.db.session.query(Marker)
                                                         .filter(Marker.uid == marker.uid)).first()[0]

                    socketio.emit('marker', marker.to_json(), namespace='/socket.io')

            except BaseException as e:
                self.logger.error("Failed to parse marker: {}".format(e))
                self.logger.error(traceback.format_exc())

    def parse_rbline(self, event, uid, point_pk, cot_pk):
        if re.match("^u-rb", event.attrs['type']):
            self.logger.debug("Got an R&B line")
            rb_line = RBLine()

            detail = event.find('detail')
            if detail:
                rb_line.uid = event.attrs['uid']
                rb_line.sender_uid = uid
                rb_line.timestamp = datetime_from_iso8601_string(event.attrs['start'])
                rb_line.point_id = point_pk
                rb_line.cot_id = cot_pk

                for tag in detail:
                    if tag.name == 'range':
                        rb_line.range = tag.attrs['value']
                    if tag.name == 'bearing':
                        rb_line.bearing = tag.attrs['value']
                    if tag.name == 'inclination':
                        rb_line.inclination = tag.attrs['value']
                    if tag.name == 'anchorUID':
                        rb_line.anchor_uid = tag.attrs['value']
                    if tag.name == 'rangeUnits':
                        rb_line.range_units = tag.attrs['value']
                    if tag.name == 'bearingUnits':
                        rb_line.bearing_units = tag.attrs['value']
                    if tag.name == 'northRef':
                        rb_line.north_ref = tag.attrs['value']
                    if tag.name == 'color':
                        rb_line.color = tag.attrs['value']
                        rb_line.color_hex = rb_line.color_to_hex()
                    if tag.name == 'contact':
                        rb_line.callsign = tag.attrs['callsign']
                    if tag.name == 'strokeColor':
                        rb_line.stroke_color = tag.attrs['value']
                    if tag.name == 'strokeWeight':
                        rb_line.stroke_weight = tag.attrs['value']
                    if tag.name == 'labels_on':
                        rb_line.labels_on = (tag.attrs['value'] == 'true')

                with self.context:

                    start_point = \
                        self.db.session.execute(self.db.session.query(Point).filter(Point.id == point_pk)).first()[0]
                    end_point = rb_line.calc_end_point(start_point)
                    rb_line.end_latitude = end_point['latitude']
                    rb_line.end_longitude = end_point['longitude']

                    try:
                        self.db.session.add(rb_line)
                        self.db.session.commit()
                        self.logger.debug("Inserted new R&B line: {}".format(rb_line.uid))
                    except exc.IntegrityError:
                        self.db.session.rollback()
                        self.db.session.execute(update(RBLine).where(RBLine.uid == rb_line.uid)
                                                .values(**rb_line.serialize()))
                        self.db.session.commit()
                        self.logger.debug('Updated R&B line: {}'.format(rb_line.uid))

                    rb_line.point = start_point
                    socketio.emit("rb_line", rb_line.to_json(), namespace='/socket.io')

    def rabbitmq_routing(self, event, data):
        # RabbitMQ Routing
        chat = event.find("__chat")
        destinations = event.find_all('dest')

        if chat and 'chatroom' in chat.attrs and chat.attrs['chatroom'] == 'All Chat Rooms':
            self.rabbit_channel.basic_publish(exchange='chatrooms', routing_key='All Chat Rooms', body=json.dumps(data))

        elif destinations:
            for destination in destinations:
                # ATAK and WinTAK use callsign, iTAK uses uid
                if 'callsign' in destination.attrs:
                    uid = self.online_callsigns[destination.attrs['callsign']]['uid']
                elif 'uid' in destination.attrs:
                    uid = destination.attrs['uid']
                else:
                    continue

                self.rabbit_channel.basic_publish(exchange='dms',
                                                  routing_key=uid,
                                                  body=json.dumps(data))

        # If no destination or callsign is specified, broadcast to all TAK clients
        elif self.rabbit_channel and self.rabbit_channel.is_open:
            self.rabbit_channel.basic_publish(exchange='cot', routing_key="", body=json.dumps(data))

        # Do nothing because the RabbitMQ channel hasn't opened yet or has closed
        else:
            self.logger.debug("Not publishing, channel closed")

    def get_affiliation(self, type):
        if re.match("^t-", type):
            return self.get_tasking(type)
        if re.match("^a-f-", type):
            return "friendly"
        if re.match("^a-h-", type):
            return "hostile"
        if re.match("^a-u-", type):
            return "unknown"
        if re.match("^a-p-", type):
            return "pending"
        if re.match("^a-a-", type):
            return "assumed"
        if re.match("^a-n-", type):
            return "neutral"
        if re.match("^a-s-", type):
            return "suspect"
        if re.match("^a-j-", type):
            return "joker"
        if re.match("^a-k-", type):
            return "faker"

    def get_tasking(self, type):
        if re.match("^t-x-f", type):
            return "remarks"
        if re.match("^t-x-s", type):
            return "state/sync"
        if re.match("^t-s", type):
            return "required"
        if re.match("^t-z", type):
            return "cancel"
        if re.match("^t-x-c-c", type):
            return "commcheck"
        if re.match("^t-x-c-g-d", type):
            return "dgps"
        if re.match("^t-k-d", type):
            return "destroy"
        if re.match("^t-k-i", type):
            return "investigate"
        if re.match("^t-k-t", type):
            return "target"
        if re.match("^t-k", type):
            return "strike"
        if re.match("^t-", type):
            return "tasking"

    def get_battle_dimension(self, type):
        if re.match("^a-.-A", type):
            return "airborne"
        if re.match("^a-.-G", type):
            return "ground"
        if re.match("^a-.-G-I", type):
            return "installation"
        if re.match("^a-.-S", type):
            return "surface/sea"
        if re.match("^a-.-U", type):
            return "subsurface"

    def parse_type(self, type):
        if re.match("^a-.-G-I", type):
            return "installation"
        if re.match("^a-.-G-E-V", type):
            return "vehicle"
        if re.match("^a-.-G-E", type):
            return "equipment"
        if re.match("^a-.-A-W-M-S", type):
            return "sam"
        if re.match("^a-.-A-M-F-Q-r", type):
            return "uav"

    def publish_to_meshtastic(self, body):
        for channel in self.context.app.config.get("OTS_MESHTASTIC_DOWNLINK_CHANNELS"):
            routing_key = "{}.2.e.{}.outgoing".format(self.context.app.config.get("OTS_MESHTASTIC_TOPIC"), channel)
            self.rabbit_channel.basic_publish(exchange='amq.topic', routing_key=routing_key, body=body)
            self.logger.debug("Published message to " + routing_key)

    def on_message(self, unused_channel, basic_deliver, properties, body):
        try:
            body = json.loads(body)
            soup = BeautifulSoup(body['cot'], 'xml')
            event = soup.find('event')
            if event:
                self.parse_device_info(body['uid'], soup, event)
                cot_pk = self.insert_cot(soup, event, body['uid'])
                point_pk = self.parse_point(event, body['uid'], cot_pk)
                self.parse_geochat(event, cot_pk, point_pk)
                self.parse_video(event, cot_pk)
                self.parse_alert(event, body['uid'], point_pk, cot_pk)
                self.parse_casevac(event, body['uid'], point_pk, cot_pk)
                self.parse_marker(event, body['uid'], point_pk, cot_pk)
                self.parse_rbline(event, body['uid'], point_pk, cot_pk)
                self.rabbitmq_routing(event, body)

                # EUD went offline
                if event.attrs['type'] == 't-x-d-d':
                    link = event.find('link')

                    try:
                        with self.context:
                            eud = self.db.session.execute(self.db.select(EUD).filter_by(uid=body['uid'])).scalar_one()
                            eud.last_event_time = datetime_from_iso8601_string(event.attrs['start'])
                            eud.last_status = 'Disconnected'
                            self.db.session.commit()
                            self.logger.debug("Updated {}".format(body['uid']))
                            eud_json = eud.to_json()
                            # The first time an EUD connects but doesn't have a location.
                            # Tells the UI what kind of EUD this is, ie ATAK/WinTAK/iTAK or OpenTAK ICU
                            if not eud_json['last_point']:
                                eud_json['type'] = event.attrs['type']
                            socketio.emit('eud', eud.to_json(), namespace='/socket.io')
                    except BaseException as e:
                        self.logger.error("Failed to update EUD: {}".format(e))

                    self.online_euds.pop(link.attrs['uid'])
        except BaseException as e:
            self.logger.error(traceback.format_exc())<|MERGE_RESOLUTION|>--- conflicted
+++ resolved
@@ -58,12 +58,12 @@
         phone_number = None
         takv = event.find('takv')
 
-        if uid not in self.online_euds and not uid.endswith('ping') and takv:
-            self.logger.info("{} came online".format(uid))
-            device = takv.attrs['device']
-            operating_system = takv.attrs['os']
-            platform = takv.attrs['platform']
-            version = takv.attrs['version']
+        if uid not in self.online_euds and not uid.endswith('ping'):
+            if takv:
+                device = takv.attrs['device'] if 'device' in takv.attrs else ""
+                operating_system = takv.attrs['os'] if 'os' in takv.attrs else ""
+                platform = takv.attrs['platform'] if 'platform' in takv.attrs else ""
+                version = takv.attrs['version'] if 'version' in takv.attrs else ""
 
             contact = event.find('contact')
             if contact:
@@ -92,19 +92,9 @@
                 if 'phone' in contact.attrs:
                     phone_number = contact.attrs['phone']
 
-<<<<<<< HEAD
             with self.context:
                 group = event.find('__group')
                 team = Team()
-=======
-        if uid not in self.online_euds and not uid.endswith('ping'):
-            takv = event.find('takv')
-            if takv:
-                device = takv.attrs['device'] if 'device' in takv.attrs else ""
-                os = takv.attrs['os'] if 'os' in takv.attrs else ""
-                platform = takv.attrs['platform'] if 'platform' in takv.attrs else ""
-                version = takv.attrs['version'] if 'version' in takv.attrs else ""
->>>>>>> baff7317
 
                 if group:
                     # Declare an exchange for each group and bind the callsign's queue
